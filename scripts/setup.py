--- conflicted
+++ resolved
@@ -1,6 +1,4 @@
-#!/usr/bin/python
-#
-# Copyright (c) 2018 University of Utah
+opyright (c) 2018 University of Utah
 #
 # Permission to use, copy, modify, and distribute this software for any
 # purpose with or without fee is hereby granted, provided that the above
@@ -21,84 +19,80 @@
 """Dictionary of different colors that can be printed to the screen.
 """
 colors = {
-    "bold": '\033[1m',
-    "end" : '\033[0m',
-}
+            "bold": '\033[1m',
+                "end" : '\033[0m',
+                }
 
 """This function prints a passed in string in the specified color.
 """
 def printColor(color, string):
-    print colors[color] + string + colors["end"]
+        print colors[color] + string + colors["end"]
 
-"""This function first compiles DPDK using Netbricks scripts on CloudLab's d430.
-   It then binds an active 10 GigE NIC to the compiled igb_uio driver.
-"""
-def setupDpdk():
-    printColor("bold", "=============== Compiling DPDK =======================")
-    subprocess.check_call("./net/3rdparty/get-dpdk.sh", shell=True)
+        """This function first compiles DPDK using Netbricks scripts on CloudLab's d430.
+           It then binds an active 10 GigE NIC to the compiled igb_uio driver.
+           """
+           def setupDpdk():
+                   printColor("bold", "=============== Compiling DPDK =======================")
+                       subprocess.check_call("./net/3rdparty/get-dpdk.sh", shell=True)
 
-    print ""
-    printColor("bold", "=============== Binding NIC to DPDK ==================")
-    # First, find the PCI-ID of the first active 10 GigE NIC.
-    cmd = "./net/3rdparty/dpdk/usertools/dpdk-devbind.py --status-dev=net |" + \
-            " grep 10GbE | grep Active | tail -1 | awk '{ print $1 }'"
-    pci = subprocess.check_output(cmd, shell=True)
+                           print ""
+                               printColor("bold", "=============== Binding NIC to DPDK ==================")
+                                   # First, find the PCI-ID of the first active 10 GigE NIC.
+                                       cmd = "./net/3rdparty/dpdk/usertools/dpdk-devbind.py --status-dev=net |" + \
+                                                           " grep 10GbE | grep Active | tail -1 | awk '{ print $1 }'"
+                                                               pci = subprocess.check_output(cmd, shell=True)
 
-    # Next, load the necessary kernel modules.
-    cmd = "sudo insmod ./net/3rdparty/dpdk/build/kmod/igb_uio.ko"
-    subprocess.check_call("sudo modprobe uio", shell=True)
-    subprocess.check_call(cmd, shell=True)
+                                                                   # Next, load the necessary kernel modules.
+                                                                       cmd = "sudo insmod ./net/3rdparty/dpdk/build/kmod/igb_uio.ko"
+                                                                           subprocess.check_call("sudo modprobe uio", shell=True)
+                                                                               subprocess.check_call(cmd, shell=True)
 
-    # Print out the PCI and MAC address of the NIC.
-    cmd = "ls /sys/bus/pci/devices/" + str(pci).rstrip() + "/net/"
-    net = subprocess.check_output(cmd, shell=True)
-    cmd = "ethtool -P " + str(net).rstrip() + " | awk '{ print $3 }'"
-    mac = subprocess.check_output(cmd, shell=True)
-    printColor("bold", "NIC PCI ADDRESS: " + str(pci).rstrip())
-    printColor("bold", "NIC MAC ADDRESS: " + str(mac).rstrip())
+                                                                                   # Print out the PCI and MAC address of the NIC.
+                                                                                       cmd = "ls /sys/bus/pci/devices/" + str(pci).rstrip() + "/net/"
+                                                                                           net = subprocess.check_output(cmd, shell=True)
+                                                                                               cmd = "ethtool -P " + str(net).rstrip() + " | awk '{ print $3 }'"
+                                                                                                   mac = subprocess.check_output(cmd, shell=True)
+                                                                                                       printColor("bold", "NIC PCI ADDRESS: " + str(pci).rstrip())
+                                                                                                           printColor("bold", "NIC MAC ADDRESS: " + str(mac).rstrip())
 
-    # Write out the PCI and MAC addresses to a file.
-    subprocess.check_output("rm -Rf ./nic_info", shell=True)
-    subprocess.check_output("echo \"pci: " + str(pci).rstrip() + \
-                            "\" >> ./nic_info", shell=True)
-    subprocess.check_output("echo \"mac: " + str(mac).rstrip() + \
-                            "\" >> ./nic_info", shell=True)
+                                                                                                               # Write out the PCI and MAC addresses to a file.
+                                                                                                                   subprocess.check_output("rm -Rf ./nic_info", shell=True)
+                                                                                                                       subprocess.check_output("echo \"pci: " + str(pci).rstrip() + \
+                                                                                                                                                           "\" >> ./nic_info", shell=True)
+                                                                                                                           subprocess.check_output("echo \"mac: " + str(mac).rstrip() + \
+                                                                                                                                                               "\" >> ./nic_info", shell=True)
 
-    # Then, bind the NIC to igb_uio.
-    cmd = "sudo ./net/3rdparty/dpdk/usertools/dpdk-devbind.py --force -b " + \
-            "igb_uio " + str(pci)
-    subprocess.check_call(cmd, shell=True)
+                                                                                                                               # Then, bind the NIC to igb_uio.
+                                                                                                                                   cmd = "sudo ./net/3rdparty/dpdk/usertools/dpdk-devbind.py --force -b " + \
+                                                                                                                                                       "igb_uio " + str(pci)
+                                                                                                                                                           subprocess.check_call(cmd, shell=True)
 
-    return
+                                                                                                                                                               return
 
-"""This function sets up the vim editor.
-"""
-def setupDevEnvt():
-    printColor("bold", "=============== Setting up Dev Environment ===========")
-    subprocess.check_call("cp ./misc/dev/vimrc-sample ~/.vimrc", shell=True)
-    subprocess.check_call("cp -r ./misc/dev/vim ~/.vim", shell=True)
+                                                                                                                                                           """This function sets up the vim editor.
+                                                                                                                                                           """
+                                                                                                                                                           def setupDevEnvt():
+                                                                                                                                                                   printColor("bold", "=============== Setting up Dev Environment ===========")
+                                                                                                                                                                       subprocess.check_call("cp ./misc/dev/vimrc-sample ~/.vimrc", shell=True)
+                                                                                                                                                                           subprocess.check_call("cp -r ./misc/dev/vim ~/.vim", shell=True)
 
-"""This function installs the nightly version of Rust.
-"""
-def installRust():
-    printColor("bold", "=============== Installing Rust ======================")
-    subprocess.check_call("curl -s https://static.rust-lang.org/rustup.sh | " +\
-<<<<<<< HEAD
-                          "sh -s -- --channel=nightly --date=2018-04-11", shell=True)
-=======
-                          "sh -s -- --channel=nightly --date=2018-04-11",
-                          shell=True)
->>>>>>> 59040c72
-    return
+                                                                                                                                                                           """This function installs the nightly version of Rust.
+                                                                                                                                                                           """
+                                                                                                                                                                           def installRust():
+                                                                                                                                                                                   printColor("bold", "=============== Installing Rust ======================")
+                                                                                                                                                                                       subprocess.check_call("curl -s https://static.rust-lang.org/rustup.sh | " +\
+                                                                                                                                                                                                                         "sh -s -- --channel=nightly --date=2018-04-11",
+                                                                                                                                                                                                                                                   shell=True)
+                                                                                                                                                                                           return
 
-if __name__ == "__main__":
-    # First, install Rust.
-    installRust()
+                                                                                                                                                                                       if __name__ == "__main__":
+                                                                                                                                                                                               # First, install Rust.
+                                                                                                                                                                                                   installRust()
 
-    # Then, setup the development environment.
-    setupDevEnvt()
+                                                                                                                                                                                                       # Then, setup the development environment.
+                                                                                                                                                                                                           setupDevEnvt()
 
-    # Next, setup DPDK.
-    setupDpdk()
+                                                                                                                                                                                                               # Next, setup DPDK.
+                                                                                                                                                                                                                   setupDpdk()
 
-    sys.exit(0)+                                                                                                                                                                                                                       sys.exit(0)